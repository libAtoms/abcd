<<<<<<< HEAD
# Copyright (c) 2025.
# Authors: Ádám Fekete
# This program is distributed under the MIT License, see LICENSE.md.

=======
# ruff: noqa: B024, B027
from abc import ABCMeta
>>>>>>> 84366f96
import logging

logger = logging.getLogger(__name__)


class AbstractABCD(metaclass=ABCMeta):
    """Factory method"""

    def __init__(self):
        pass

    def info(self):
        pass

    def push(self, atoms):
        pass

    def pull(self, query=None, properties=None):
        pass

    def query(self, query_string):
        pass

    def destroy(self):
        pass

    def __enter__(self):
        return self

    def __exit__(self, exc_type, exc_val, exc_tb):
        pass

    def __repr__(self):
        pass

    def _repr_html_(self):
        pass

    def print_info(self):
        pass<|MERGE_RESOLUTION|>--- conflicted
+++ resolved
@@ -1,12 +1,9 @@
-<<<<<<< HEAD
 # Copyright (c) 2025.
 # Authors: Ádám Fekete
 # This program is distributed under the MIT License, see LICENSE.md.
 
-=======
 # ruff: noqa: B024, B027
 from abc import ABCMeta
->>>>>>> 84366f96
 import logging
 
 logger = logging.getLogger(__name__)
