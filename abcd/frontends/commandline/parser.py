<<<<<<< HEAD
# Copyright (c) 2025.
# Authors: Ádám Fekete, Elliott Kasoar, Elena Gelzinyte
# This program is distributed under the MIT License, see LICENSE.md.

import logging
=======
>>>>>>> 84366f96
from argparse import ArgumentParser
import logging

from abcd.errors import AuthenticationError, TimeoutError, URLError
from abcd.frontends.commandline import commands

logger = logging.getLogger(__name__)

parser = ArgumentParser(description="Command line interface for ABCD database")
parser.add_argument("-v", "--verbose", help="Enable verbose mode", action="store_true")
parser.add_argument(
    "-q",
    "--query",
    dest="default_query",
    action="append",
    help="Filtering extra quantities",
    default=[],
)

parser.add_argument(
    "--remote",
    help="Disables all the functions which would modify the database",
    action="store_true",
)

subparsers = parser.add_subparsers(
    title="Commands", dest="command", parser_class=ArgumentParser
)

login_parser = subparsers.add_parser("login", help="login to the database")
login_parser.set_defaults(callback_func=commands.login)
login_parser.add_argument(
    "-n", "--name", help="name of the database", default="default"
)
login_parser.add_argument(
    dest="url",
    help="url of abcd api (default: http://localhost)",
    default="http://localhost",
)

download_parser = subparsers.add_parser(
    "download", help="download data from the database"
)
download_parser.set_defaults(callback_func=commands.download)
download_parser.add_argument(
    "-q", "--query", action="append", help="Filtering extra quantities", default=[]
)
download_parser.add_argument(
    "-f",
    "--format",
    help="Valid ASE file format (optional)",
    dest="fileformat",
    default="extxyz",
)
download_parser.add_argument(
    dest="filename", help="name of the file to store the configurations", nargs="?"
)

upload_parser = subparsers.add_parser(
    "upload", help="upload any ase supported files to the database"
)
upload_parser.add_argument(
    "-e", "--extra_infos", action="append", help="Adding extra quantities"
)
upload_parser.add_argument(
    "-i",
    "--ignore_calc_results",
    action="store_true",
    help="Ignore calculators results/parameters",
)
upload_parser.add_argument(
    "--upload-duplicates",
    action="store_true",
    help="Upload but still report all of the duplicates",
)
upload_parser.add_argument(
    "--upload-structure-duplicates",
    action="store_true",
    help='Ignore all the "exact" duplicates but store all of the structural duplicates',
)
upload_parser.add_argument(
    "--upload-duplicates-replace",
    action="store_true",
    help="Upload everything and duplicates overwrite previously existing data",
)
upload_parser.add_argument(dest="path", help="Path to the file or folder.")
upload_parser.set_defaults(callback_func=commands.upload)

summary_parser = subparsers.add_parser("summary", help="Discovery mode")
summary_parser.set_defaults(callback_func=commands.summary)
summary_parser.add_argument(
    "-q", "--query", action="append", help="Filtering extra quantities", default=[]
)
summary_parser.add_argument(
    "-p",
    "--props",
    action="append",
    help="Selecting properties for detailed description",
)
summary_parser.add_argument(
    "-a",
    "--all",
    help="Show everything without truncation of strings and limits of lines",
    action="store_true",
    dest="print_all",
)
summary_parser.add_argument(
    "-n", "--bins", help="The number of bins of the histogram", default=10, type=int
)
summary_parser.add_argument(
    "-t",
    "--trunc",
    help="Length of string before truncation",
    default=20,
    type=int,
    dest="truncate",
)

show_parser = subparsers.add_parser("show", help="shows the first 10 items")
show_parser.set_defaults(callback_func=commands.show)
show_parser.add_argument(
    "-q", "--query", action="append", help="Filtering extra quantities", default=[]
)
show_parser.add_argument(
    "-p",
    "--props",
    action="append",
    help="Selecting properties for detailed description",
)
show_parser.add_argument(
    "-a",
    "--all",
    help="Show everything without truncation of strings and limits of lines",
    action="store_true",
    dest="print_all",
)

delete_parser = subparsers.add_parser(
    "delete", help="Delete configurations from the database"
)
delete_parser.set_defaults(callback_func=commands.delete)
delete_parser.add_argument(
    "-q", "--query", action="append", help="Filtering by a query", default=[]
)
delete_parser.add_argument(
    "-y", "--yes", action="store_true", help="Do the actual deletion."
)

key_add_parser = subparsers.add_parser(
    "add-key", help="Adding new key value pairs for a given query"
)
key_add_parser.set_defaults(callback_func=commands.key_add)
key_add_parser.add_argument(
    "-q", "--query", action="append", help="Filtering by a query", default=[]
)
key_add_parser.add_argument("-y", "--yes", action="store_true", help="Overwrite?")
key_add_parser.add_argument("keys", help="keys(=value) pairs", nargs="+")

key_rename_parser = subparsers.add_parser(
    "rename-key", help="Rename a specific keys for a given query"
)
key_rename_parser.set_defaults(callback_func=commands.key_rename)
key_rename_parser.add_argument(
    "-q", "--query", action="append", help="Filtering by a query", default=[]
)
key_rename_parser.add_argument("-y", "--yes", action="store_true", help="Overwrite?")
key_rename_parser.add_argument("old_keys", help="name of the old key")
key_rename_parser.add_argument("new_keys", help="new name of the key")

key_delete_parser = subparsers.add_parser(
    "delete-key", help="Delete all the keys for a given query"
)
key_delete_parser.set_defaults(callback_func=commands.key_delete)
key_delete_parser.add_argument(
    "-q", "--query", action="append", help="Filtering by a query", default=[]
)
key_delete_parser.add_argument(
    "-y", "--yes", action="store_true", help="Do the actual deletion."
)
key_delete_parser.add_argument("keys", help="keys(=value) data", nargs="+")

exec_parser = subparsers.add_parser("exec", help="Running custom python code")
exec_parser.set_defaults(callback_func=commands.execute)
exec_parser.add_argument(
    "-q", "--query", action="append", help="Filtering by a query", default=[]
)
exec_parser.add_argument(
    "-y", "--yes", action="store_true", help="Do the actual execution."
)
exec_parser.add_argument(
    "python_code", help="Selecting properties for detailed description"
)

server = subparsers.add_parser("server", help="Running custom python code")
server.set_defaults(callback_func=commands.server)
server.add_argument("abcd_url", help="Url for abcd database.")
server.add_argument("--api-only", action="store_true", help="Running only the API.")
server.add_argument(
    "-u", "--url", help="Url to run the server.", default="http://localhost:5000"
)


def main(args=None):
    kwargs = parser.parse_args(args).__dict__

    if kwargs.pop("verbose"):
        # Remove all handlers associated with the root logger object.
        # https://stackoverflow.com/questions/12158048/changing-loggings-basicconfig-which-is-already-set
        for handler in logging.root.handlers[:]:
            logging.root.removeHandler(handler)

        logging.basicConfig(level=logging.INFO)
        logger.info("Verbose mode is active")

    if not kwargs.pop("command"):
        print(parser.format_help())
        return

    try:
        callback_func = kwargs.pop("callback_func")
        callback_func(**kwargs)

    except URLError:
        print("Wrong connection: Please check the parameters of the url!")
        exit(1)
    except AuthenticationError:
        print("Authentication failed: Please check the parameters of the connection!")
        exit(1)
    except TimeoutError:
        print("Timeout: Please check the parameters of the connection!")
        exit(1)


if __name__ == "__main__":
    main(["summary"])
    main("delete-key -q pbc pbc".split())
    main("delete-key user".split())<|MERGE_RESOLUTION|>--- conflicted
+++ resolved
@@ -1,11 +1,8 @@
-<<<<<<< HEAD
 # Copyright (c) 2025.
 # Authors: Ádám Fekete, Elliott Kasoar, Elena Gelzinyte
 # This program is distributed under the MIT License, see LICENSE.md.
 
 import logging
-=======
->>>>>>> 84366f96
 from argparse import ArgumentParser
 import logging
 
