<<<<<<< HEAD
# Copyright (c) 2025.
# Authors: Ádám Fekete
# This program is distributed under the MIT License, see LICENSE.md.

import logging
=======
>>>>>>> 84366f96
from abc import ABCMeta
import logging

logger = logging.getLogger(__name__)


class Query(dict):
    pass


class AbstractQuerySet(metaclass=ABCMeta):  # noqa: B024
    pass<|MERGE_RESOLUTION|>--- conflicted
+++ resolved
@@ -1,11 +1,7 @@
-<<<<<<< HEAD
 # Copyright (c) 2025.
 # Authors: Ádám Fekete
 # This program is distributed under the MIT License, see LICENSE.md.
 
-import logging
-=======
->>>>>>> 84366f96
 from abc import ABCMeta
 import logging
 
