<<<<<<< HEAD
# Copyright (c) 2025.
# Authors: Elliott Kasoar
# This program is distributed under the MIT License, see LICENSE.md.

=======
import datetime
>>>>>>> 84366f96
import io
from io import StringIO

import ase
from ase.calculators.lj import LennardJones
from ase.io import read, write
import numpy as np
import pytest
from pytest import approx

from abcd.model import AbstractModel, Hasher


@pytest.fixture
def extxyz_file():
    return StringIO(
        """2
        Properties=species:S:1:pos:R:3:forces:R:3 energy=-1 pbc="F T F" info="test"
        Si  0.0  0.0  0.0  0.4  0.6  -0.4
        Si  0.0  0.0  0.0  -0.1  -0.5  -0.6
        """
    )


def test_from_atoms(extxyz_file):
    """Test extracting data from ASE Atoms object."""
    expected_forces = np.array([[0.4, 0.6, -0.4], [-0.1, -0.5, -0.6]])
    expected_stress = np.array([-1.0, -1.0, -1.0, -2.1, 2.0, 1.8])

    atoms = read(extxyz_file, format="extxyz")
    atoms.calc.results["stress"] = expected_stress
    data = AbstractModel.from_atoms(atoms)

    # Test info
    info_keys = {
        "pbc",
        "n_atoms",
        "cell",
        "formula",
        "calculator_name",
        "calculator_parameters",
        "info",
    }
    assert info_keys == set(data.info_keys)
    assert data["pbc"] == [False, True, False]
    assert data["n_atoms"] == 2
    assert len(data["cell"]) == 3
    assert all(arr == [0.0, 0.0, 0.0] for arr in data["cell"])
    assert data["formula"] == "Si2"
    assert data["info"] == "test"

    # Test arrays
    assert {"numbers", "positions"} == set(data.arrays_keys)

    # Test results
    assert {"energy", "stress", "forces"} == set(data.results_keys)
    assert data["energy"] == -1
    assert data["forces"] == pytest.approx(expected_forces)
    assert data["stress"] == pytest.approx(expected_stress)

    # Test derived
    derived_keys = {
        "elements",
        "username",
        "uploaded",
        "modified",
        "volume",
        "hash",
        "hash_structure",
    }
    assert derived_keys == set(data.derived_keys)


def test_from_atoms_no_calc(extxyz_file):
    """Test extracting data from ASE Atoms object without results."""
    expected_stress = np.array([-1.0, -1.0, -1.0, -2.1, 2.0, 1.8])

    atoms = read(extxyz_file, format="extxyz")
    atoms.calc.results["stress"] = expected_stress
    data = AbstractModel.from_atoms(atoms, store_calc=False)

    # Test info
    assert {"pbc", "n_atoms", "cell", "formula", "info"} == set(data.info_keys)
    assert data["pbc"] == [False, True, False]
    assert data["n_atoms"] == 2
    assert len(data["cell"]) == 3
    assert all(arr == [0.0, 0.0, 0.0] for arr in data["cell"])
    assert data["formula"] == "Si2"
    assert data["info"] == "test"

    # Test arrays
    assert {"numbers", "positions"} == set(data.arrays_keys)

    # Test results
    results_keys = {
        "energy",
        "forces",
        "stress",
        "calculator_name",
        "calculator_parameters",
    }
    assert all(key not in data for key in results_keys)

    # Test derived
    derived_keys = {
        "elements",
        "username",
        "uploaded",
        "modified",
        "volume",
        "hash",
        "hash_structure",
    }
    assert derived_keys == set(data.derived_keys)


def test_to_ase(extxyz_file):
    """Test returning data to ASE Atoms object with results."""
    atoms = read(extxyz_file, format="extxyz")
    data = AbstractModel.from_atoms(atoms, store_calc=True)

    new_atoms = data.to_ase()

    # Test info set
    assert new_atoms.cell == pytest.approx(atoms.cell)
    assert new_atoms.pbc == pytest.approx(atoms.pbc)
    assert new_atoms.positions == pytest.approx(atoms.positions)
    assert new_atoms.numbers == pytest.approx(atoms.numbers)

    assert new_atoms.info["n_atoms"] == len(atoms)
    assert new_atoms.info["formula"] == atoms.get_chemical_formula()

    assert new_atoms.calc.results["energy"] == pytest.approx(
        atoms.calc.results["energy"]
    )
    assert new_atoms.calc.results["forces"] == pytest.approx(
        atoms.calc.results["forces"]
    )


def test_to_ase_no_results(extxyz_file):
    """Test returning data to ASE Atoms object without results."""
    atoms = read(extxyz_file, format="extxyz")
    data = AbstractModel.from_atoms(atoms, store_calc=False)

    new_atoms = data.to_ase()

    # Test info set
    assert new_atoms.cell == pytest.approx(atoms.cell)
    assert new_atoms.pbc == pytest.approx(atoms.pbc)
    assert new_atoms.positions == pytest.approx(atoms.positions)
    assert new_atoms.numbers == pytest.approx(atoms.numbers)

    assert new_atoms.info["n_atoms"] == len(atoms)
    assert new_atoms.info["formula"] == atoms.get_chemical_formula()

    assert new_atoms.calc is None


def test_from_atoms_len_atoms_3():
    atoms = ase.Atoms(
        "H3",
        positions=[[0, 0, 0], [0, 0, 1], [0, 1, 0]],
        pbc=True,
        cell=[2, 2, 2],
    )
    atoms.calc = LennardJones()
    atoms.calc.calculate(atoms)

    # convert
    abcd_data = AbstractModel.from_atoms(atoms, store_calc=True)

    assert set(abcd_data.info_keys) == {
        "pbc",
        "n_atoms",
        "cell",
        "formula",
        "calculator_name",
        "calculator_parameters",
    }
    assert set(abcd_data.arrays_keys) == {"numbers", "positions"}
    assert set(abcd_data.results_keys) == {
        "stress",
        "energy",
        "forces",
        "energies",
        "stresses",
        "free_energy",
    }

    # check some values as well
    assert abcd_data["energy"] == atoms.get_potential_energy()
    assert abcd_data["forces"] == approx(atoms.get_forces())


@pytest.mark.parametrize("store_calc", [True, False])
def test_write_and_read(store_calc):
    # create atoms & add a calculator
    atoms = ase.Atoms(
        "H3",
        positions=[[0, 0, 0], [0, 0, 1], [0, 1, 0]],
        pbc=True,
        cell=[2, 2, 2],
    )
    atoms.calc = LennardJones()
    atoms.calc.calculate(atoms)

    # dump to XYZ
    buffer = io.StringIO()
    write(buffer, atoms, format="extxyz")

    # read back
    buffer.seek(0)
    atoms_read = read(buffer, format="extxyz")

    # read in both of them
    abcd_data = AbstractModel.from_atoms(atoms, store_calc=store_calc)
    abcd_data_after_read = AbstractModel.from_atoms(atoms_read, store_calc=store_calc)

    # check that all results are the same
    for key in ["info_keys", "arrays_keys", "derived_keys", "results_keys"]:
        assert set(getattr(abcd_data, key)) == set(
            getattr(abcd_data_after_read, key)
        ), f"{key} mismatched"

    # info & arrays same, except calc recognised as LJ when not from XYZ
    for key in set(abcd_data.info_keys + abcd_data.arrays_keys) - {
        "calculator_name",
        "calculator_parameters",
    }:
        assert abcd_data[key] == abcd_data_after_read[key], (
            f"{key}'s value does not match"
        )

    # date & hashed will differ
    for key in set(abcd_data.derived_keys) - {
        "hash",
        "modified",
        "uploaded",
    }:
        assert abcd_data[key] == abcd_data_after_read[key], (
            f"{key}'s value does not match"
        )

    # expected differences - n.b. order of calls above
    assert abcd_data_after_read["modified"] > abcd_data["modified"]
    assert abcd_data_after_read["uploaded"] > abcd_data["uploaded"]

    # expect results to match within fp precision
    for key in set(abcd_data.results_keys):
        assert abcd_data[key] == approx(np.array(abcd_data_after_read[key])), (
            f"{key}'s value does not match"
        )


def test_hash_update():
    """Test hash can be updated after initialisation."""
    hasher_1 = Hasher()

    init_hash = hasher_1()
    hasher_1.update("Test value")
    assert hasher_1() != init_hash


@pytest.mark.parametrize(
    "data",
    [
        1296,
        3.14,
        [1, 2, 3],
        (4, 5, 6),
        {"a": "value"},
        datetime.datetime.now(datetime.timezone.utc),
        b"test",
    ],
)
def test_hash_data_types(data):
    """Test updating hash for different data types."""
    hasher_1 = Hasher()
    hasher_1.update("Test value")
    updated_hash = hasher_1()

    hasher_1.update(data)
    assert updated_hash != hasher_1()


def test_second_hash_init():
    """Test second hash is initialised correctly."""
    hasher_1 = Hasher()

    init_hash = hasher_1()
    hasher_1.update("Test value")

    hasher_2 = Hasher()
    assert hasher_2() == init_hash


@pytest.mark.parametrize(
    "data",
    [
        1296,
        3.14,
        [1, 2, 3],
        (4, 5, 6),
        {"a": "value"},
        datetime.datetime.now(datetime.timezone.utc),
        b"test",
    ],
)
def test_consistent_hash(data):
    """Test two hashers agree with same data."""
    hasher_1 = Hasher()
    hasher_1.update("Test value")
    hasher_1.update(data)

    hasher_2 = Hasher()
    hasher_2.update("Test value")
    hasher_2.update(data)
    assert hasher_1() == hasher_2()<|MERGE_RESOLUTION|>--- conflicted
+++ resolved
@@ -1,11 +1,8 @@
-<<<<<<< HEAD
 # Copyright (c) 2025.
 # Authors: Elliott Kasoar
 # This program is distributed under the MIT License, see LICENSE.md.
 
-=======
 import datetime
->>>>>>> 84366f96
 import io
 from io import StringIO
 
