<<<<<<< HEAD
# Copyright (c) 2025.
# Authors: Elliott Kasoar, Tamás K. Stenczel
# This program is distributed under the MIT License, see LICENSE.md.

import pytest
=======
from io import StringIO

from ase.io import read
>>>>>>> 84366f96
import mongomock
import pytest

from abcd import ABCD


@pytest.fixture
@mongomock.patch(servers=(("localhost", 27017),))
def abcd_mongodb():
    url = "mongodb://localhost"
    abcd = ABCD.from_url(url)
    abcd.print_info()

    return abcd


def test_thing(abcd_mongodb):
    print(abcd_mongodb.info())


def test_push(abcd_mongodb):
    xyz = StringIO(
        """2
Properties=species:S:1:pos:R:3 s="sadf" _vtk_test="t e s t _ s t r" pbc="F F F"
Si       0.00000000       0.00000000       0.00000000
Si       0.00000000       0.00000000       0.00000000
"""
    )

    atoms = read(xyz, format="extxyz")
    atoms.set_cell([1, 1, 1])

    abcd_mongodb.destroy()
    abcd_mongodb.push(atoms)
    new = list(abcd_mongodb.get_atoms())[0]

    assert atoms == new<|MERGE_RESOLUTION|>--- conflicted
+++ resolved
@@ -1,14 +1,10 @@
-<<<<<<< HEAD
 # Copyright (c) 2025.
 # Authors: Elliott Kasoar, Tamás K. Stenczel
 # This program is distributed under the MIT License, see LICENSE.md.
 
-import pytest
-=======
 from io import StringIO
 
 from ase.io import read
->>>>>>> 84366f96
 import mongomock
 import pytest
 
