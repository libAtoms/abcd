<<<<<<< HEAD
# Copyright (c) 2025.
# Authors: Ádám Fekete, Elliott Kasoar
# This program is distributed under the MIT License, see LICENSE.md.

import io
=======
>>>>>>> 84366f96
import uuid

from ipywidgets import Dropdown, FloatSlider, Output, VBox
import matplotlib.pyplot as plt
from nglview import Structure, register_backend
import numpy as np


@register_backend("ase")
class MyASEStructure(Structure):
    def __init__(self, atoms, bfactor=None, occupancy=None):
        # super(MyASEStructure, self).__init__()
        if occupancy is None:
            occupancy = []
        if bfactor is None:
            bfactor = []
        self.ext = "pdb"
        self.params = {}
        self._atoms = atoms
        self.bfactor = bfactor  # [min, max]
        self.occupancy = occupancy  # [0, 1]
        self.id = str(uuid.uuid4())

    def get_structure_string(self):
        """PDB file format:
        CRYST1   16.980   62.517  124.864  90.00  90.00  90.00 P 1
        MODEL     1
        ATOM      0   Fe MOL     1      15.431  60.277   6.801  1.00  0.00          FE
        ATOM      1   Fe MOL     1       1.273   3.392  93.940  1.00  0.00          FE
        """
        # with io.StringIO() as stream:
        #     self.structure.write(stream, format='proteindatabank')
        #     data = stream.getvalue()

        data = ""

        if self._atoms.get_pbc().any():
            cellpar = self._atoms.get_cell_lengths_and_angles()

            str_format = "CRYST1" + "{:9.3f}" * 3 + "{:7.2f}" * 3 + " P 1\n"
            data += str_format.format(*cellpar.tolist())

        data += "MODEL     1\n"

        str_format = "ATOM  {:5d} {:>4s} MOL     1    {:8.3f}{:8.3f}{:8.3f}{:6.2f}{:6.2f}          {:2s}\n"
        for index, atom in enumerate(self._atoms):
            data += str_format.format(
                index,
                atom.symbol,
                atom.position[0].tolist(),
                atom.position[1].tolist(),
                atom.position[2].tolist(),
                self.occupancy[index] if index <= len(self.occupancy) - 1 else 1.0,
                self.bfactor[index] if index <= len(self.bfactor) - 1 else 1.0,
                atom.symbol.upper(),
            )

        data += "ENDMDL\n"

        return data


def ViewStructure(atoms):
    import nglview

    view = nglview.NGLWidget()

    structure = MyASEStructure(atoms)
    view.add_structure(structure)

    return view


class AtomViewer:
    def __init__(self, atoms, data=None, xsize=1000, ysize=500):
        if data is None:
            data = []
        self.view = self._init_nglview(atoms, data, xsize, ysize)

        self.widgets = {
            "radius": FloatSlider(
                value=0.8, min=0.0, max=1.5, step=0.01, description="Ball size"
            ),
            "color_scheme": Dropdown(description="Solor scheme:"),
            "colorbar": Output(),
        }
        self.show_colorbar(data)

        self.widgets["radius"].observe(self._update_repr)

        self.gui = VBox([self.view, self.widgets["colorbar"], self.widgets["radius"]])

    def _update_repr(self, chg=None):
        self.view.update_spacefill(
            radiusType="radius", radius=self.widgets["radius"].value
        )

    def show_colorbar(self, data):
        with self.widgets["colorbar"]:
            # Have colormaps separated into categories:
            # http://matplotlib.org/examples/color/colormaps_reference.html
            cmap = "rainbow"

            fig, (ax1, ax2) = plt.subplots(2, 1, figsize=(16, 2))
            img = ax1.imshow(
                [[min(data), max(data)]], aspect="auto", cmap=plt.get_cmap(cmap)
            )
            ax1.remove()
            fig.colorbar(img, cax=ax2, orientation="horizontal")

            plt.show()

    @staticmethod
    def _init_nglview(atoms, data, xsize, ysize):
        import nglview

        view = nglview.NGLWidget(gui=False)
        view._remote_call(
            "setSize",
            target="Widget",
            args=[f"{xsize:d}px", f"{ysize:d}px"],
        )

        data = np.max(data) - data

        structure = MyASEStructure(atoms, bfactor=data)
        view.add_structure(structure)

        view.clear_representations()
        view.add_unitcell()

        view.add_spacefill(
            # radiusType='radius',
            # radius=1.0,
            color_scheme="bfactor",
            color_scale="rainbow",
        )
        view.update_spacefill(radiusType="radius", radius=1.0)

        # update camera type
        view.control.spin([1, 0, 0], np.pi / 2)
        view.control.spin([0, 0, 1], np.pi / 2)
        view.camera = "orthographic"
        view.center()

        return view<|MERGE_RESOLUTION|>--- conflicted
+++ resolved
@@ -1,11 +1,8 @@
-<<<<<<< HEAD
 # Copyright (c) 2025.
 # Authors: Ádám Fekete, Elliott Kasoar
 # This program is distributed under the MIT License, see LICENSE.md.
 
 import io
-=======
->>>>>>> 84366f96
 import uuid
 
 from ipywidgets import Dropdown, FloatSlider, Output, VBox
